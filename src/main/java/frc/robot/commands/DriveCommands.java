--- conflicted
+++ resolved
@@ -28,13 +28,9 @@
 import edu.wpi.first.wpilibj.Timer;
 import edu.wpi.first.wpilibj2.command.Command;
 import edu.wpi.first.wpilibj2.command.Commands;
-<<<<<<< HEAD
 import frc.robot.Constants;
-import frc.robot.subsystems.drive.Drive;
-=======
 import frc.robot.subsystems.Vision.Limelight;
 import frc.robot.subsystems.drive.Drivetrain;
->>>>>>> d2ec9f65
 import java.text.DecimalFormat;
 import java.text.NumberFormat;
 import java.util.LinkedList;
@@ -130,20 +126,12 @@
       Supplier<Rotation2d> rotationSupplier) {
 
     // Create PID controller
-<<<<<<< HEAD
     ProfiledPIDController angleController =
         new ProfiledPIDController(
             ANGLE_KP,
             ANGLE_KI,
             ANGLE_KD,
             new TrapezoidProfile.Constraints(ANGLE_MAX_VELOCITY, ANGLE_MAX_ACCELERATION));
-=======
-    ProfiledPIDController angleController = new ProfiledPIDController(
-        ANGLE_KP,
-        0.0,
-        ANGLE_KD,
-        new TrapezoidProfile.Constraints(ANGLE_MAX_VELOCITY, ANGLE_MAX_ACCELERATION));
->>>>>>> d2ec9f65
     angleController.enableContinuousInput(-Math.PI, Math.PI);
 
     // Construct command
@@ -177,9 +165,8 @@
         .beforeStarting(() -> angleController.reset(drive.getRotation().getRadians()));
   }
 
-<<<<<<< HEAD
   public static Command autoDrive(
-      Drive drive,
+      Drivetrain drive,
       DoubleSupplier xSupplier,
       DoubleSupplier ySupplier,
       Supplier<Rotation2d> rotationSupplier) {
@@ -240,7 +227,6 @@
             },
             drive));
   }
-=======
   // public static Command driveToPiece(
   //     Drivetrain drive,
   //     Limelight limelight) {
@@ -272,7 +258,6 @@
   //       },
   //       drive, limelight);
   // }
->>>>>>> d2ec9f65
 
   /**
    * Measures the velocity feedforward constants for the drive motors.
