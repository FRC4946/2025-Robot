// Copyright 2021-2025 FRC 6328
// http://github.com/Mechanical-Advantage
//
// This program is free software; you can redistribute it and/or
// modify it under the terms of the GNU General Public License
// version 3 as published by the Free Software Foundation or
// available in the root directory of this project.
//
// This program is distributed in the hope that it will be useful,
// but WITHOUT ANY WARRANTY; without even the implied warranty of
// MERCHANTABILITY or FITNESS FOR A PARTICULAR PURPOSE. See the
// GNU General Public License for more details.

package frc.robot;

import edu.wpi.first.wpilibj.RobotBase;

/**
 * This class defines the runtime mode used by AdvantageKit. The mode is always "real" when running
 * on a roboRIO. Change the value of "simMode" to switch between "sim" (physics sim) and "replay"
 * (log replay from a file).
 */
public final class Constants {

  public static final Mode simMode = Mode.REAL;
  public static final Mode currentMode = RobotBase.isReal() ? Mode.REAL : simMode;

  public static enum Mode {
    /** Running on a real robot. */
    REAL,

    /** Running a physics simulator. */
    SIM,

    /** Replaying from a log file. */
    REPLAY
  }

  public static final class SwerveConstants {

    public static final double trackWidth = 18; // INCHES
    public static final double wheelBase = 18; // INCHES

    public static final double wheelDiameter = 3.95;

<<<<<<< HEAD
    public static final double Mod0CANCoderOffset = 0;
    public static final double Mod1CANCoderOffset = 0;
    public static final double Mod2CANCoderOffset = 0;
    public static final double Mod3CANCoderOffset = 0;

    public static final double DriveKP = 0;
    public static final double DriveKI = 0;
    public static final double DriveKD = 0;
    public static final double DrivePIDTolerance = 0;

    public static final double AngleKP = 5.0;
    public static final double AngleKI = 0;
    public static final double AngleKD = 0.4;
    public static final double AnglePIDTolerance = 0;
=======
    public static final double Mod0CANCoderOffset = 0.008;
    public static final double Mod1CANCoderOffset = -2.25;
    public static final double Mod2CANCoderOffset = -0.052;
    public static final double Mod3CANCoderOffset = 2.025;
>>>>>>> d2ec9f65
  }
}<|MERGE_RESOLUTION|>--- conflicted
+++ resolved
@@ -43,11 +43,10 @@
 
     public static final double wheelDiameter = 3.95;
 
-<<<<<<< HEAD
-    public static final double Mod0CANCoderOffset = 0;
-    public static final double Mod1CANCoderOffset = 0;
-    public static final double Mod2CANCoderOffset = 0;
-    public static final double Mod3CANCoderOffset = 0;
+    public static final double Mod0CANCoderOffset = 0.008;
+    public static final double Mod1CANCoderOffset = -2.25;
+    public static final double Mod2CANCoderOffset = -0.052;
+    public static final double Mod3CANCoderOffset = 2.025;
 
     public static final double DriveKP = 0;
     public static final double DriveKI = 0;
@@ -58,11 +57,5 @@
     public static final double AngleKI = 0;
     public static final double AngleKD = 0.4;
     public static final double AnglePIDTolerance = 0;
-=======
-    public static final double Mod0CANCoderOffset = 0.008;
-    public static final double Mod1CANCoderOffset = -2.25;
-    public static final double Mod2CANCoderOffset = -0.052;
-    public static final double Mod3CANCoderOffset = 2.025;
->>>>>>> d2ec9f65
   }
 }